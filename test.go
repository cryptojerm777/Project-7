--- conflicted
+++ resolved
@@ -26,15 +26,10 @@
 }
 
 func setupTestService() (d string, s *Service) {
-<<<<<<< HEAD
-	d = MakeTestDirName()
+	d = SetupTestDir()
 	agent := AgentIdentity("Herbert <h@bert.com>")
-	s, err := Init(d+"/"+DefaultDirectoryName, agent)
-=======
-	d = SetupTestDir()
-	agent := AgentName("Herbert <h@bert.com>")
 	s, err := Init(filepath.Join(d, DefaultDirectoryName), agent)
->>>>>>> e166ac13
+
 	s.Settings.DefaultBootstrapServer = "localhost:3142"
 	if err != nil {
 		panic(err)
