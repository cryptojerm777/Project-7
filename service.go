// Copyright (C) 2013-2017, The MetaCurrency Project (Eric Harris-Braun, Arthur Brock, et. al.)
// Use of this source code is governed by GPLv3 found in the LICENSE file
//----------------------------------------------------------------------------------------
// Service implements functions and data that provide Holochain services in a unix file based environment

package holochain

import (
	"bytes"
	"encoding/json"
	"errors"
	"fmt"
	"github.com/BurntSushi/toml"
	"github.com/google/uuid"

	"io"
	"io/ioutil"
	"os"
	"path/filepath"
	"sort"
	"strconv"
	"strings"
)

// System settings, directory, and file names
const (
	DefaultDirectoryName string = ".holochain"  // Directory for storing config data
	ChainDataDir         string = "db"          // Sub-directory for all chain content files
	ChainDNADir          string = "dna"         // Sub-directory for all chain definition files
	ChainUIDir           string = "ui"          // Sub-directory for all chain user interface files
	ChainTestDir         string = "test"        // Sub-directory for all chain test files
	DNAFileName          string = "dna"         // Definition of the Holochain
	ConfigFileName       string = "config"      // Settings of the Holochain
	SysFileName          string = "system.conf" // Server & System settings
	AgentFileName        string = "agent.txt"   // User ID info
	PrivKeyFileName      string = "priv.key"    // Signing key - private
	StoreFileName        string = "chain.db"    // Filename for local data store
	DNAHashFileName      string = "dna.hash"    // Filename for storing the hash of the holochain
	DHTStoreFileName     string = "dht.db"      // Filname for storing the dht
	BridgeDBFileName     string = "bridge.db"   // Filname for storing bridge keys

	DefaultPort            = 6283
	DefaultBootstrapServer = "bootstrap.holochain.net:10000"

	HC_BOOTSTRAPSERVER = "HC_BOOTSTRAPSERVER"
	HC_ENABLEMDNS      = "HC_DEFAULT_ENABLEMDNS"
)

// ServiceConfig holds the service settings
type ServiceConfig struct {
	DefaultPeerModeAuthor  bool
	DefaultPeerModeDHTNode bool
	DefaultBootstrapServer string
	DefaultEnableMDNS      bool
}

// A Service is a Holochain service data structure
type Service struct {
	Settings     ServiceConfig
	DefaultAgent Agent
	Path         string
}

type EntryDefFile struct {
	Name       string
	DataFormat string
	Schema     string
	SchemaFile string // file name of schema or language schema directive
	Sharing    string
}

type ZomeFile struct {
	Name         string
	Description  string
	CodeFile     string
	Entries      []EntryDefFile
	RibosomeType string
	Functions    []FunctionDef
	BridgeFuncs  []string // functions in zome that can be bridged to by fromApp
	BridgeTo     Hash     // dna Hash of toApp for zomes to be included in the fromApp
}

type DNAFile struct {
	Version              int
	UUID                 uuid.UUID
	Name                 string
	Properties           map[string]string
	PropertiesSchemaFile string
	BasedOn              Hash // references hash of another holochain that these schemas and code are derived from
	Zomes                []ZomeFile
	RequiresVersion      int
	DHTConfig            DHTConfig
	Progenitor           Progenitor
}

// IsInitialized checks a path for a correctly set up .holochain directory
func IsInitialized(root string) bool {
	return dirExists(root) && fileExists(filepath.Join(root, SysFileName)) && fileExists(filepath.Join(root, AgentFileName))
}

// Init initializes service defaults including a signing key pair for an agent
// and writes them out to configuration files in the root path (making the
// directory if necessary)
func Init(root string, agent AgentIdentity) (service *Service, err error) {
	err = os.MkdirAll(root, os.ModePerm)
	if err != nil {
		return
	}
	s := Service{
		Settings: ServiceConfig{
			DefaultPeerModeDHTNode: true,
			DefaultPeerModeAuthor:  true,
			DefaultBootstrapServer: DefaultBootstrapServer,
			DefaultEnableMDNS:      false,
		},
		Path: root,
	}

	if os.Getenv(HC_BOOTSTRAPSERVER) != "" {
		s.Settings.DefaultBootstrapServer = os.Getenv(HC_BOOTSTRAPSERVER)
		Infof("Using %s--configuring default bootstrap server as: %s\n", HC_BOOTSTRAPSERVER, s.Settings.DefaultBootstrapServer)
	}

	if os.Getenv(HC_ENABLEMDNS) != "" && os.Getenv(HC_ENABLEMDNS) != "false" {
		s.Settings.DefaultEnableMDNS = true
		Infof("Using %s--configuring default MDNS use as: %v.\n", HC_ENABLEMDNS, s.Settings.DefaultEnableMDNS)
	}

	err = writeToml(root, SysFileName, s.Settings, false)
	if err != nil {
		return
	}

	a, err := NewAgent(LibP2P, agent)
	if err != nil {
		return
	}
	err = SaveAgent(root, a)
	if err != nil {
		return
	}

	s.DefaultAgent = a

	service = &s
	return
}

// LoadService creates a service object from a configuration file
func LoadService(path string) (service *Service, err error) {
	agent, err := LoadAgent(path)
	if err != nil {
		return
	}
	s := Service{
		Path:         path,
		DefaultAgent: agent,
	}

	_, err = toml.DecodeFile(filepath.Join(path, SysFileName), &s.Settings)
	if err != nil {
		return
	}

	if err = s.Settings.Validate(); err != nil {
		return
	}

	service = &s
	return
}

// Validate validates settings values
func (c *ServiceConfig) Validate() (err error) {
	if !(c.DefaultPeerModeAuthor || c.DefaultPeerModeDHTNode) {
		err = errors.New(SysFileName + ": At least one peer mode must be set to true.")
		return
	}
	return
}

// ConfiguredChains returns a list of the configured chains for the given service
func (s *Service) ConfiguredChains() (chains map[string]*Holochain, err error) {
	files, err := ioutil.ReadDir(s.Path)
	if err != nil {
		return
	}
	chains = make(map[string]*Holochain)
	for _, f := range files {
		if f.IsDir() {
			h, err := s.Load(f.Name())
			if err == nil {
				chains[f.Name()] = h
			}
		}
	}
	return
}

// Find the DNA files
func findDNA(path string) (f string, err error) {
	p := filepath.Join(path, DNAFileName)

	matches, err := filepath.Glob(p + ".*")
	if err != nil {
		return
	}
	for _, fn := range matches {
		s := strings.Split(fn, ".")
		f = s[len(s)-1]
		if f == "json" || f == "yml" || f == "yaml" || f == "toml" {
			break
		}
		f = ""
	}

	if f == "" {
		err = fmt.Errorf("No DNA file in %s/", path)
		return
	}
	return
}

// IsConfigured checks a directory for correctly set up holochain configuration file
func (s *Service) IsConfigured(name string) (f string, err error) {
	root := filepath.Join(s.Path, name)

	f, err = findDNA(filepath.Join(root, ChainDNADir))
	if err != nil {
		return
	}
	//@todo check other things?

	return
}

// Load instantiates a Holochain instance from disk
func (s *Service) Load(name string) (h *Holochain, err error) {
	f, err := s.IsConfigured(name)
	if err != nil {
		return
	}
	h, err = s.load(name, f)
	return
}

// LoadDNA decodes a DNA from a directory hierarchy as specified by a DNAFile
func (s *Service) LoadDNA(path string, filename string, format string) (dnaP *DNA, err error) {
	var dnaFile DNAFile
	var dna DNA
	dnafile := filepath.Join(path, filename+"."+format)
	//fmt.Printf("LoadDNA: opening dna file %s\n", filepath)
	f, err := os.Open(dnafile)
	if err != nil {
		return
	}
	defer f.Close()

	err = Decode(f, format, &dnaFile)
	if err != nil {
		return
	}

	var validator SchemaValidator
	var propertiesSchema []byte
	if dnaFile.PropertiesSchemaFile != "" {
		propertiesSchema, err = readFile(path, dnaFile.PropertiesSchemaFile)
		if err != nil {
			return
		}
		schemapath := filepath.Join(path, dnaFile.PropertiesSchemaFile)
		//fmt.Printf("LoadDNA: opening schema file %s\n", schemapath)
		validator, err = BuildJSONSchemaValidatorFromFile(schemapath)
		if err != nil {
			return
		}
	}

	dna.Version = dnaFile.Version
	dna.UUID = dnaFile.UUID
	dna.Name = dnaFile.Name
	dna.BasedOn = dnaFile.BasedOn
	dna.RequiresVersion = dnaFile.RequiresVersion
	dna.DHTConfig = dnaFile.DHTConfig
	dna.Progenitor = dnaFile.Progenitor
	dna.Properties = dnaFile.Properties
	dna.PropertiesSchema = string(propertiesSchema)
	dna.propertiesSchemaValidator = validator

	err = dna.check()
	if err != nil {
		return
	}

	dna.Zomes = make([]Zome, len(dnaFile.Zomes))
	for i, zome := range dnaFile.Zomes {
		if zome.CodeFile == "" {
			var ext string
			switch zome.RibosomeType {
			case "js":
				ext = ".js"
			case "zygo":
				ext = ".zy"
			}
			dnaFile.Zomes[i].CodeFile = zome.Name + ext
		}

		zomePath := filepath.Join(path, zome.Name)
		codeFilePath := filepath.Join(zomePath, zome.CodeFile)
		if !fileExists(codeFilePath) {
			//fmt.Printf("%v", zome)
			return nil, errors.New("DNA specified code file missing: " + zome.CodeFile)
		}

		dna.Zomes[i].Name = zome.Name
		dna.Zomes[i].Description = zome.Description
		dna.Zomes[i].RibosomeType = zome.RibosomeType
		dna.Zomes[i].Functions = zome.Functions
		dna.Zomes[i].BridgeFuncs = zome.BridgeFuncs
		dna.Zomes[i].BridgeTo = zome.BridgeTo

		var code []byte
		code, err = readFile(zomePath, zome.CodeFile)
		if err != nil {
			return
		}
		dna.Zomes[i].Code = string(code[:])

		dna.Zomes[i].Entries = make([]EntryDef, len(zome.Entries))
		for j, entry := range zome.Entries {
			dna.Zomes[i].Entries[j].Name = entry.Name
			dna.Zomes[i].Entries[j].DataFormat = entry.DataFormat
			dna.Zomes[i].Entries[j].Sharing = entry.Sharing
			dna.Zomes[i].Entries[j].Schema = entry.Schema
			if entry.Schema == "" && entry.SchemaFile != "" {
				schemaFilePath := filepath.Join(zomePath, entry.SchemaFile)
				if !fileExists(schemaFilePath) {
					return nil, errors.New("DNA specified schema file missing: " + schemaFilePath)
				}
				var schema []byte
				schema, err = readFile(zomePath, entry.SchemaFile)
				if err != nil {
					return
				}
				dna.Zomes[i].Entries[j].Schema = string(schema)
				if strings.HasSuffix(entry.SchemaFile, ".json") {
					if err = dna.Zomes[i].Entries[j].BuildJSONSchemaValidator(schemaFilePath); err != nil {
						return nil, err
					}
				}
			}
		}
	}

	dnaP = &dna
	return
}

// load unmarshals a holochain structure for the named chain and format
func (s *Service) load(name string, format string) (hP *Holochain, err error) {
	var h Holochain
	root := filepath.Join(s.Path, name)
	dna, err := s.LoadDNA(filepath.Join(root, ChainDNADir), DNAFileName, format)
	if err != nil {
		return
	}

	h.encodingFormat = format
	h.rootPath = root
	h.nucleus = NewNucleus(&h, dna)

	// load the config
	var f *os.File
	f, err = os.Open(filepath.Join(root, ConfigFileName+"."+format))
	if err != nil {
		return
	}
	defer f.Close()
	err = Decode(f, format, &h.config)
	if err != nil {
		return
	}
	if err = h.setupConfig(); err != nil {
		return
	}

	// try and get the holochain-specific agent info
	agent, err := LoadAgent(root)
	if err != nil {
		// if not specified for this app, get the default from the Agent.txt file for all apps
		agent, err = LoadAgent(filepath.Dir(root))
	}
	// TODO verify Agent identity against schema
	if err != nil {
		return
	}
	h.agent = agent

	// once the agent is set up we can calculate the id
	h.nodeID, h.nodeIDStr, err = agent.NodeID()
	if err != nil {
		return
	}

	if err = h.PrepareHashType(); err != nil {
		return
	}

	h.chain, err = NewChainFromFile(h.hashSpec, filepath.Join(h.DBPath(), StoreFileName))
	if err != nil {
		return
	}

	// if the chain has been started there should be a DNAHashFile which
	// we can load to check against the actual hash of the DNA entry
	var b []byte
	b, err = readFile(h.rootPath, DNAHashFileName)
	if err == nil {
		h.dnaHash, err = NewHash(string(b))
		if err != nil {
			return
		}
		// @TODO compare value from file to actual hash
	}

	if h.chain.Length() > 0 {
		h.agentHash = h.chain.Headers[1].EntryLink
		_, topHeader := h.chain.TopType(AgentEntryType)
		h.agentTopHash = topHeader.EntryLink
	}
	if err = h.Prepare(); err != nil {
		return
	}

	hP = &h
	return
}

// gen calls a make function which should build the holochain structure and supporting files
func gen(root string, makeH func(root string) (hP *Holochain, err error)) (h *Holochain, err error) {
	if dirExists(root) {
		return nil, mkErr(root + " already exists")
	}
	if err := os.MkdirAll(root, os.ModePerm); err != nil {
		return nil, err
	}

	// cleanup the directory if we enounter an error while generating
	defer func() {
		if err != nil {
			os.RemoveAll(root)
		}
	}()

	h, err = makeH(root)
	if err != nil {
		return nil, err
	}

	if err := os.MkdirAll(h.DBPath(), os.ModePerm); err != nil {
		return nil, err
	}

	h.chain, err = NewChainFromFile(h.hashSpec, filepath.Join(h.DBPath(), StoreFileName))
	if err != nil {
		return nil, err
	}

	//p := filepath.Join(root, ChainDNADir, DNAFileName + "." + h.encodingFormat)
	//if fileExists(p) {
	//	return nil, mkErr(p + " already exists")
	//}
	//f, err := os.Create(p)
	//if err != nil {
	//	return nil, err
	//}
	//defer f.Close()
	//err = h.EncodeDNA(f)

	if err != nil {
		return nil, err
	}

	return
}

func suffixByRibosomeType(ribosomeType string) (suffix string) {
	switch ribosomeType {
	case JSRibosomeType:
		suffix = ".js"
	case ZygoRibosomeType:
		suffix = ".zy"
	default:
	}
	return
}

func makeConfig(h *Holochain, s *Service) (err error) {
	h.config = Config{
		Port:            DefaultPort,
		PeerModeDHTNode: s.Settings.DefaultPeerModeDHTNode,
		PeerModeAuthor:  s.Settings.DefaultPeerModeAuthor,
		BootstrapServer: s.Settings.DefaultBootstrapServer,
		Loggers: Loggers{
			App:        Logger{Format: "%{color:cyan}%{message}", Enabled: true},
			DHT:        Logger{Format: "%{color:yellow}%{time} DHT: %{message}"},
			Gossip:     Logger{Format: "%{color:blue}%{time} Gossip: %{message}"},
			TestPassed: Logger{Format: "%{color:green}%{message}", Enabled: true},
			TestFailed: Logger{Format: "%{color:red}%{message}", Enabled: true},
			TestInfo:   Logger{Format: "%{message}", Enabled: true},
		},
	}

	val := os.Getenv("HOLOCHAINCONFIG_PORT")
	if val != "" {
		Debugf("makeConfig: using environment variable to set port to: %s", val)
		h.config.Port, err = strconv.Atoi(val)
		if err != nil {
			return err
		}

		if IsDebugging() {
			fmt.Printf("HC: service.go: makeConfig: using environment variable to set port to:            %v\n", val)
		}

	}
	val = os.Getenv("HOLOCHAINCONFIG_BOOTSTRAP")
	if val != "" {
		if val == "_" {
			val = ""
		}
		Debugf("makeConfig: using environment variable to set bootstrap server to: %s", val)
		h.config.BootstrapServer = val

		if val == "" {
			val = "NO BOOTSTRAP SERVER"
		}
		if IsDebugging() {
			fmt.Printf("HC: service.go: makeConfig: using environment variable to set bootstrapServer to: %v\n", val)
		}

	}
	val = os.Getenv("HOLOCHAINCONFIG_ENABLEMDNS")
	if val != "" {
		Debugf("makeConfig: using environment variable to set enableMDNS to: %s", val)
		h.config.EnableMDNS = val == "true"

		if IsDebugging() {
			fmt.Printf("HC: service.go: makeConfig: using environment variable to set enableMDNS to:      %v\n", val)
		}
	}
	val = os.Getenv("HOLOCHAINCONFIG_LOGPREFIX")
	if val != "" {
		Debugf("makeConfig: using environment variable to set log prefix to: %s", val)
		h.config.Loggers.App.Format = val + h.config.Loggers.App.Format
		h.config.Loggers.DHT.Format = val + h.config.Loggers.DHT.Format
		h.config.Loggers.Gossip.Format = val + h.config.Loggers.Gossip.Format
		h.config.Loggers.TestPassed.Format = val + h.config.Loggers.TestPassed.Format
		h.config.Loggers.TestFailed.Format = val + h.config.Loggers.TestFailed.Format
		h.config.Loggers.TestInfo.Format = val + h.config.Loggers.TestInfo.Format

		if IsDebugging() {
			fmt.Printf("HC: service.go: makeConfig: using environment variable to set logPrefix to:       %v\n", val)
		}
	}

	p := filepath.Join(h.rootPath, ConfigFileName+"."+h.encodingFormat)
	f, err := os.Create(p)
	if err != nil {
		return err
	}
	defer f.Close()

	if err = Encode(f, h.encodingFormat, &h.config); err != nil {
		return
	}
	if err = h.setupConfig(); err != nil {
		return
	}
	return
}

// GenDev generates starter holochain DNA files from which to develop a chain
func (s *Service) GenDev(root string, format string) (hP *Holochain, err error) {
	hP, err = gen(root, func(root string) (hP *Holochain, err error) {
		var agent Agent
		agent, err = NewAgent(LibP2P, "Example Agent <example@example.com")
		if err != nil {
			return
		}

		err = agent.GenKeys(bytes.NewBuffer([]byte("fixed seed 012345678901234567890123456789")))
		if err != nil {
			return
		}

		var zomes []Zome

		h := NewHolochain(agent, root, format, zomes...)
		if err = h.mkChainDirs(); err != nil {
			return nil, err
		}
		if err = makeConfig(&h, s); err != nil {
			return
		}

		//fmt.Print("\nGenDev creating new holochain in ", h.rootPath)

		propertiesSchemaFile := "properties_schema.json"

		dna := h.nucleus.dna
		dnaFile := DNAFile{
			Name:                 filepath.Base(root),
			UUID:                 dna.UUID,
			RequiresVersion:      dna.Version,
			DHTConfig:            dna.DHTConfig,
			Progenitor:           dna.Progenitor,
			PropertiesSchemaFile: propertiesSchemaFile,
		}

		zygoZomeName := "zySampleZome"
		jsZomeName := "jsSampleZome"

		dnaFile.Zomes = []ZomeFile{
			{
				Name:         zygoZomeName,
				CodeFile:     zygoZomeName + ".zy",
				Description:  "this is a zygomas test zome",
				RibosomeType: ZygoRibosomeType,
				BridgeFuncs:  []string{"testStrFn1"},
				Entries: []EntryDefFile{
					{Name: "evenNumbers", DataFormat: DataFormatRawZygo, Sharing: Public},
					{Name: "primes", DataFormat: DataFormatJSON, Sharing: Public, SchemaFile: "primes.json"},
					{Name: "profile", DataFormat: DataFormatJSON, Sharing: Public, SchemaFile: "profile.json"},
				},
				Functions: []FunctionDef{
					{Name: "getDNA", CallingType: STRING_CALLING},
					{Name: "addEven", CallingType: STRING_CALLING, Exposure: PUBLIC_EXPOSURE},
					{Name: "addPrime", CallingType: JSON_CALLING, Exposure: PUBLIC_EXPOSURE},
					{Name: "testStrFn1", CallingType: STRING_CALLING},
					{Name: "testStrFn2", CallingType: STRING_CALLING},
					{Name: "testJsonFn1", CallingType: JSON_CALLING},
					{Name: "testJsonFn2", CallingType: JSON_CALLING},
				},
			},
			{
				Name:         jsZomeName,
				CodeFile:     jsZomeName + ".js",
				Description:  "this is a javascript test zome",
				RibosomeType: JSRibosomeType,
				BridgeFuncs:  []string{"getProperty"},
				Entries: []EntryDefFile{
					{Name: "oddNumbers", DataFormat: DataFormatRawJS, Sharing: Public},
					{Name: "profile", DataFormat: DataFormatJSON, Sharing: Public, SchemaFile: "profile.json"},
					{Name: "rating", DataFormat: DataFormatLinks},
					{Name: "secret", DataFormat: DataFormatString},
				},
				Functions: []FunctionDef{
					{Name: "getProperty", CallingType: STRING_CALLING, Exposure: PUBLIC_EXPOSURE},
					{Name: "addOdd", CallingType: STRING_CALLING, Exposure: PUBLIC_EXPOSURE},
					{Name: "addProfile", CallingType: JSON_CALLING, Exposure: PUBLIC_EXPOSURE},
					{Name: "testStrFn1", CallingType: STRING_CALLING},
					{Name: "testStrFn2", CallingType: STRING_CALLING},
					{Name: "testJsonFn1", CallingType: JSON_CALLING},
					{Name: "testJsonFn2", CallingType: JSON_CALLING},
				}},
		}

		dnaFile.Properties = map[string]string{
			"description": "a bogus test holochain",
			"language":    "en"}

		dnaPath := filepath.Join(h.DNAPath(), "dna."+format)
		//fmt.Printf("\nGenDev writing new DNA to: %s", dnaPath)
		var f *os.File
		f, err = os.Create(dnaPath)
		if err != nil {
			return
		}
		err = Encode(f, format, &dnaFile)
		f.Close()
		if err != nil {
			return
		}

		propertiesSchema := `{
	"title": "Properties Schema",
	"type": "object",
	"properties": {
		"description": {
			"type": "string"
		},
		"language": {
			"type": "string"
		}
	}
}`

		if err = writeFile([]byte(propertiesSchema), h.DNAPath(), propertiesSchemaFile); err != nil {
			return
		}

		profileSchema := `{
	"title": "Profile Schema",
	"type": "object",
	"properties": {
		"firstName": {
			"type": "string"
		},
		"lastName": {
			"type": "string"
		},
		"age": {
			"description": "Age in years",
			"type": "integer",
			"minimum": 0
		}
	},
	"required": ["firstName", "lastName"]
}`

		primesSchema := `{
	"title": "Prime Schema",
	"type": "object",
	"properties": {
		"prime": {
			"type": "integer"
		}
	},
	"required": ["prime"]
}`

		zygoCode := `
(defn testStrFn1 [x] (concat "result: " x))
(defn testStrFn2 [x] (+ (atoi x) 2))
(defn testJsonFn1 [x] (begin (hset x output: (* (-> x input:) 2)) x))
(defn testJsonFn2 [x] (unjson (raw "[{\"a\":\"b\"}]"))) (defn getDNA [x] App_DNA_Hash)
(defn addEven [x] (commit "evenNumbers" x))
(defn addPrime [x] (commit "primes" x))
(defn validateCommit [entryType entry header pkg sources]
  (validate entryType entry header sources))
(defn validatePut [entryType entry header pkg sources]
  (validate entryType entry header sources))
(defn validateMod [entryType entry header replaces pkg sources] true)
(defn validateDel [entryType hash pkg sources] true)
(defn validate [entryType entry header sources]
  (cond (== entryType "evenNumbers")  (cond (== (mod entry 2) 0) true false)
        (== entryType "primes")  (isprime (hget entry %prime))
        (== entryType "profile") true
        false)
)
(defn validateLink [linkEntryType baseHash links pkg sources] true)
(defn validatePutPkg [entryType] nil)
(defn validateModPkg [entryType] nil)
(defn validateDelPkg [entryType] nil)
(defn validateLinkPkg [entryType] nil)
(defn genesis [] true)
(defn bridgeGenesis [] (begin (debug "bridge genesis debug output")  true))
(defn receive [from message]
	(hash pong: (hget message %ping)))
`
		if err = os.MkdirAll(filepath.Join(h.DNAPath(), zygoZomeName), os.ModePerm); err != nil {
			return nil, err
		}
		if err = writeFile([]byte(zygoCode), h.DNAPath(), zygoZomeName, zygoZomeName+".zy"); err != nil {
			return
		}
		if err = writeFile([]byte(profileSchema), h.DNAPath(), zygoZomeName, "profile.json"); err != nil {
			return
		}
		if err = writeFile([]byte(primesSchema), h.DNAPath(), zygoZomeName, "primes.json"); err != nil {
			return
		}

		jsCode := `
function unexposed(x) {return x+" fish";};
function testStrFn1(x) {return "result: "+x};
function testStrFn2(x){ return parseInt(x)+2};
function testJsonFn1(x){ x.output = x.input*2; return x;};
function testJsonFn2(x){ return [{a:'b'}] };

function getProperty(x) {return property(x)};
function addOdd(x) {return commit("oddNumbers",x);}
function addProfile(x) {return commit("profile",x);}
function validatePut(entry_type,entry,header,pkg,sources) {
  return validate(entry_type,entry,header,sources);
}
function validateMod(entry_type,entry,header,replaces,pkg,sources) {
  return true;
}
function validateDel(entry_type,hash,pkg,sources) {
  return true;
}
function validateCommit(entry_type,entry,header,pkg,sources) {
  if (entry_type == "rating") {return true}
  return validate(entry_type,entry,header,sources);
}
function validate(entry_type,entry,header,sources) {
  if (entry_type=="oddNumbers") {
    return entry%2 != 0
  }
  if (entry_type=="profile") {
    return true
  }
  if (entry_type=="secret") {
    return true
  }
  return false
}
function validateLink(linkEntryType,baseHash,linkHash,tag,pkg,sources){return true}
function validatePutPkg(entry_type) {
  req = {};
  req[HC.PkgReq.Chain]=HC.PkgReq.ChainOpt.Full;
  return req;
}
function validateModPkg(entry_type) { return null}
function validateDelPkg(entry_type) { return null}
function validateLinkPkg(entry_type) { return null}

function genesis() {return true}
function bridgeGenesis() {return true}

function receive(from,message) {
  // send back a pong message of what came in the ping message!
  return {pong:message.ping}
}

`

		if err = os.MkdirAll(filepath.Join(h.DNAPath(), jsZomeName), os.ModePerm); err != nil {
			return nil, err
		}
		if err = writeFile([]byte(jsCode), h.DNAPath(), jsZomeName, jsZomeName+".js"); err != nil {
			return
		}
		if err = writeFile([]byte(profileSchema), h.DNAPath(), jsZomeName, "profile.json"); err != nil {
			return
		}

		fixtures := [8]TestData{
			{
				Zome:   "zySampleZome",
				FnName: "addEven",
				Input:  "2",
				Output: "%h%"},
			{
				Zome:   "zySampleZome",
				FnName: "addEven",
				Input:  "4",
				Output: "%h%"},
			{
				Zome:   "zySampleZome",
				FnName: "addEven",
				Input:  "5",
				Err:    "Error calling 'commit': Invalid entry: 5"},
			{
				Zome:   "zySampleZome",
				FnName: "addPrime",
				Input:  "{\"prime\":7}",
				Output: "\"%h%\""}, // quoted because return value is json
			{
				Zome:   "zySampleZome",
				FnName: "addPrime",
				Input:  "{\"prime\":4}",
				Err:    `Error calling 'commit': Invalid entry: {"prime":4}`},
			{
				Zome:   "jsSampleZome",
				FnName: "addProfile",
				Input:  `{"firstName":"Art","lastName":"Brock"}`,
				Output: `"%h%"`},
			{
				Zome:   "zySampleZome",
				FnName: "getDNA",
				Input:  "",
				Output: "%dna%"},
			{
				Zome:     "zySampleZome",
				FnName:   "getDNA",
				Input:    "",
				Err:      "function not available",
				Exposure: PUBLIC_EXPOSURE,
			},
		}

		fixtures2 := [3]TestData{
			{
				Zome:   "jsSampleZome",
				FnName: "addOdd",
				Input:  "7",
				Output: "%h%"},
			{
				Zome:   "jsSampleZome",
				FnName: "addOdd",
				Input:  "2",
				Err:    "Invalid entry: 2"},
			{
				Zome:   "jsSampleZome",
				Input:  "unexposed(\"this is a\")",
				Output: "this is a fish",
				Raw:    true,
			},
		}

		for fileName, fileText := range SampleUI {
			if err = writeFile([]byte(fileText), h.UIPath(), fileName); err != nil {
				return
			}
		}

		testPath := filepath.Join(root, "test")
		if err = os.MkdirAll(testPath, os.ModePerm); err != nil {
			return nil, err
		}

		// write out the tests
		for i, d := range fixtures {
			fn := fmt.Sprintf("test_%d.json", i)
			var j []byte
			t := []TestData{d}
			j, err = json.Marshal(t)
			if err != nil {
				return
			}
			if err = writeFile(j, testPath, fn); err != nil {
				return
			}
		}

		// also write out some grouped tests
		fn := "grouped.json"
		var j []byte
		j, err = json.Marshal(fixtures2)
		if err != nil {
			return
		}
		if err = writeFile(j, testPath, fn); err != nil {
			return
		}

		// also write out some scenarios
		var scenarioPath string
		for _, scenario := range []string{"authorize", "fail"} {
			scenarioPath = filepath.Join(testPath, scenario)
			if err = os.MkdirAll(scenarioPath, os.ModePerm); err != nil {
				return nil, err
			}
			if err = writeFile([]byte(`{"bogus":"bogus test!"}`), scenarioPath, "requester.json"); err != nil {
				return
			}
			if err = writeFile([]byte(`{"bogus":"bogus test!"}`), scenarioPath, "responder.json"); err != nil {
				return
			}
		}

		//fmt.Printf("\nGenDev done generating. Loading now..")

		hP, err = s.Load(dnaFile.Name)
		return
	})
	return
}

// Clone copies DNA files from a source directory
// bool new indicates if this clone should create a new DNA (when true) or act as a Join
func (s *Service) Clone(srcPath string, root string, agent Agent, new bool) (err error) {
	_, err = gen(root, func(root string) (hP *Holochain, err error) {
		var h Holochain
		srcDNAPath := filepath.Join(srcPath, ChainDNADir)
		//fmt.Printf("\n%s\n", srcDNAPath)
		format, err := findDNA(srcDNAPath)
		if err != nil {
			return
		}

		dna, err := s.LoadDNA(srcDNAPath, DNAFileName, format)
		if err != nil {
			return
		}

		h.nucleus = NewNucleus(&h, dna)
		h.encodingFormat = format
		h.rootPath = root

		// create the DNA directory and copy
		if err := os.MkdirAll(h.DNAPath(), os.ModePerm); err != nil {
			return nil, err
		}

		//fmt.Printf("dna: agent, err: %s\n", agent, err)
		// TODO verify identity against schema?
		h.agent = agent

		// once the agent is set up we can calculate the id
		h.nodeID, h.nodeIDStr, err = agent.NodeID()
		if err != nil {
			return
		}

		// make a config file
		if err = makeConfig(&h, s); err != nil {
			return
		}

		if new {
			h.nucleus.dna.NewUUID()

			// use the path as the name
			h.nucleus.dna.Name = filepath.Base(root)

			// change the progenitor to self because this is a clone!
			var pk []byte
			pk, err = agent.PubKey().Bytes()
			if err != nil {
				return
			}
			h.nucleus.dna.Progenitor = Progenitor{Identity: string(agent.Identity()), PubKey: pk}
		}

		// save out the DNA file
		if err = s.SaveDNAFile(h.rootPath, h.nucleus.dna, h.encodingFormat, true); err != nil {
			return
		}

		// copy any UI files
		srcUIPath := filepath.Join(srcPath, ChainUIDir)
		if dirExists(srcUIPath) {
			if err = CopyDir(srcUIPath, h.UIPath()); err != nil {
				return
			}
		}

		// copy any test files
		srcTestDir := filepath.Join(srcPath, ChainTestDir)
		if dirExists(srcTestDir) {
			if err = CopyDir(srcTestDir, filepath.Join(root, ChainTestDir)); err != nil {
				return
			}
		}

		//fmt.Printf("srcTestDir: %s, err: %s\n", srcTestDir, err)

		hP = &h

		return
	})
	return
}

// GenChain adds the genesis entries to a newly cloned or joined chain
func (s *Service) GenChain(name string) (h *Holochain, err error) {
	h, err = s.Load(name)
	if err != nil {
		return
	}
	err = h.Activate()
	if err != nil {
		return
	}
	_, err = h.GenChain()
	if err != nil {
		return
	}
	//	go h.DHT().HandleChangeReqs()
	return
}

// List chains produces a textual representation of the chains in the .holochain directory
func (s *Service) ListChains() (list string) {

	chains, _ := s.ConfiguredChains()
	l := len(chains)
	if l > 0 {
		keys := make([]string, l)
		i := 0
		for k := range chains {
			keys[i] = k
			i++
		}
		sort.Strings(keys)
		list = "installed holochains: "
		for _, k := range keys {
			id := chains[k].DNAHash()
			var sid = "<not-started>"
			if id.String() != "" {
				sid = id.String()
			}
			list += fmt.Sprintf("    %v %v\n", k, sid)
		}

	} else {
		list = "no installed chains"
	}
	return
}

// SaveDNAFile writes out holochain DNA to files
func (s *Service) SaveDNAFile(root string, dna *DNA, encodingFormat string, overwrite bool) (err error) {
	dnaPath := filepath.Join(root, ChainDNADir)
	p := filepath.Join(dnaPath, DNAFileName+"."+encodingFormat)
	if !overwrite && fileExists(p) {
		return mkErr(p + " already exists")
	}
	f, err := os.Create(p)
	if err != nil {
		return err
	}
	defer f.Close()

	dnaFile := DNAFile{
		Version:              dna.Version,
		UUID:                 dna.UUID,
		Name:                 dna.Name,
		Properties:           dna.Properties,
		PropertiesSchemaFile: "properties_schema.json",
		BasedOn:              dna.BasedOn,
		RequiresVersion:      dna.RequiresVersion,
		DHTConfig:            dna.DHTConfig,
		Progenitor:           dna.Progenitor,
	}
	for _, z := range dna.Zomes {
		zpath := filepath.Join(dnaPath, z.Name)
		if err = os.MkdirAll(zpath, os.ModePerm); err != nil {
			return
		}
		if err = writeFile([]byte(z.Code), zpath, z.Name+suffixByRibosomeType(z.RibosomeType)); err != nil {
			return
		}

		zomeFile := ZomeFile{Name: z.Name,
			Description:  z.Description,
			CodeFile:     z.CodeFileName(),
			RibosomeType: z.RibosomeType,
			Functions:    z.Functions,
			BridgeFuncs:  z.BridgeFuncs,
			BridgeTo:     z.BridgeTo,
		}

		for _, e := range z.Entries {
			entryDefFile := EntryDefFile{
				Name:       e.Name,
				DataFormat: e.DataFormat,
				Sharing:    e.Sharing,
			}
			if e.DataFormat == DataFormatJSON && e.Schema != "" {
				entryDefFile.SchemaFile = e.Name + ".json"
				if err = writeFile([]byte(e.Schema), zpath, e.Name+".json"); err != nil {
					return
				}
			}

			zomeFile.Entries = append(zomeFile.Entries, entryDefFile)
		}
		dnaFile.Zomes = append(dnaFile.Zomes, zomeFile)
	}

	if dna.PropertiesSchema != "" {
		if err = writeFile([]byte(dna.PropertiesSchema), dnaPath, "properties_schema.json"); err != nil {
			return
		}
	}

	err = Encode(f, encodingFormat, dnaFile)
	return
}

<<<<<<< HEAD
func IsDebugging() bool {
	return strings.ToLower(os.Getenv("DEBUG")) == "true" || os.Getenv("DEBUG") == "1"
=======
// SaveScaffold writes out a holochain application based on scaffold file to path
func (service *Service) SaveScaffold(reader io.Reader, path string, newUUID bool) (scaffold *Scaffold, err error) {
	scaffold, err = LoadScaffold(reader)
	if err != nil {
		return
	}

	dna := &scaffold.DNA
	err = MakeDirs(path)
	if err != nil {
		return
	}
	if newUUID {
		dna.NewUUID()
	}
	err = service.SaveDNAFile(path, dna, "json", false)
	if err != nil {
		return
	}

	testPath := filepath.Join(path, ChainTestDir)
	for _, test := range scaffold.Tests {
		if err = writeFile([]byte(test.Value), testPath, test.Name+".json"); err != nil {
			return
		}
	}
	return
}

//MakeDirs creates the directory structure of an application
func MakeDirs(devPath string) error {
	err := os.MkdirAll(devPath, os.ModePerm)
	if err != nil {
		return err
	}
	err = os.MkdirAll(filepath.Join(devPath, ChainDNADir), os.ModePerm)
	if err != nil {
		return err
	}
	err = os.MkdirAll(filepath.Join(devPath, ChainUIDir), os.ModePerm)
	if err != nil {
		return err
	}
	err = os.MkdirAll(filepath.Join(devPath, ChainTestDir), os.ModePerm)
	if err != nil {
		return err
	}

	return nil
>>>>>>> d1acd873
}<|MERGE_RESOLUTION|>--- conflicted
+++ resolved
@@ -1163,10 +1163,10 @@
 	return
 }
 
-<<<<<<< HEAD
 func IsDebugging() bool {
 	return strings.ToLower(os.Getenv("DEBUG")) == "true" || os.Getenv("DEBUG") == "1"
-=======
+}
+
 // SaveScaffold writes out a holochain application based on scaffold file to path
 func (service *Service) SaveScaffold(reader io.Reader, path string, newUUID bool) (scaffold *Scaffold, err error) {
 	scaffold, err = LoadScaffold(reader)
@@ -1216,5 +1216,4 @@
 	}
 
 	return nil
->>>>>>> d1acd873
 }