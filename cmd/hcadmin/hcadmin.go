--- conflicted
+++ resolved
@@ -28,12 +28,8 @@
 	var dumpChain, dumpDHT, json bool
 	var root string
 	var service *holo.Service
-<<<<<<< HEAD
-	var bridgeToAppData, bridgeFromAppData string
+	var bridgeCalleeAppData, bridgeCallerAppData string
 	var start int
-=======
-	var bridgeCalleeAppData, bridgeCallerAppData string
->>>>>>> 66755693
 
 	app.Flags = []cli.Flag{
 		cli.BoolFlag{
