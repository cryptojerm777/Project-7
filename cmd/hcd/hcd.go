// Copyright (C) 2013-2018, The MetaCurrency Project (Eric Harris-Braun, Arthur Brock, et. al.)
// Use of this source code is governed by GPLv3 found in the LICENSE file
//---------------------------------------------------------------------------------------
// command line interface to running holochain applications

package main

import (
	"fmt"
	holo "github.com/holochain/holochain-proto"
	"github.com/holochain/holochain-proto/cmd"
	"github.com/holochain/holochain-proto/ui"
	"github.com/urfave/cli"
	"os"
)

const (
	defaultUIPort = "3141"
)

var debug bool
var verbose bool

func setupApp() (app *cli.App) {
	app = cli.NewApp()
	app.Name = "hcd"
<<<<<<< HEAD
	app.Usage = fmt.Sprintf("serve a chain to the web on localhost:<port> (defaults to %s)", defaultUIPort)
	app.ArgsUsage = "holochain-name [port]"
=======
	app.Usage = fmt.Sprintf("serve a chain to the web on localhost:<ui-port> (defaults to %s)", defaultUIPort)
	app.ArgsUsage = "holochain-name [ui-port]"
>>>>>>> 9ae6693a

	app.Version = fmt.Sprintf("0.0.3 (holochain %s)", holo.VersionStr)

	var root string
	var service *holo.Service

	app.Flags = []cli.Flag{
		cli.BoolFlag{
			Name:        "debug",
			Usage:       "debugging output",
			Destination: &debug,
		},
		cli.StringFlag{
			Name:        "path",
			Usage:       "path to holochain directory (default: ~/.holochain)",
			Destination: &root,
		},
		cli.BoolFlag{
			Name:        "verbose, V",
			Usage:       "verbose output",
			Destination: &verbose,
		},
	}

	app.Before = func(c *cli.Context) error {
		// for hcd the -debug flag enables the app level debugging
		if debug {
			os.Setenv("HCLOG_APP_ENABLE", "1")
		}
		if verbose {
			fmt.Printf("hcd version %s \n", app.Version)
		}
		var err error
		root, err = cmd.GetHolochainRoot(root)
		if err != nil {
			return err
		}
		service, err = cmd.GetService(root)
		if err != nil {
			return err
		}
		return nil
	}

	app.Action = func(c *cli.Context) error {
		args := len(c.Args())
		if args == 1 || args == 2 {
			h, err := cmd.GetHolochain(c.Args().First(), service, "serve")
			if err != nil {
				return err
			}
			if !h.Started() {
				return fmt.Errorf("Can't serve an un-started chain!\n")
			}

			var port string
			if len(c.Args()) == 1 {
				port = defaultUIPort
			} else {
				port = c.Args()[1]
			}
			err = h.Activate()
			if err != nil {
				return err
			}

			h.StartBackgroundTasks()

			fmt.Printf("Serving holochain with DNA hash:%v on port %s\n", h.DNAHash(), port)

			ws := ui.NewWebServer(h, port)
			ws.Start()
			ws.Wait()
			return err
		} else if args == 0 {
			fmt.Println(service.ListChains())
		} else {
			return fmt.Errorf("Expected single holochain-name argument with optional port argument.\n")
		}
		return nil
	}
	return
}

func main() {
	app := setupApp()

	err := app.Run(os.Args)
	if err != nil {
		fmt.Printf("Error: %v\n", err)
		os.Exit(1)
	}
}<|MERGE_RESOLUTION|>--- conflicted
+++ resolved
@@ -24,13 +24,8 @@
 func setupApp() (app *cli.App) {
 	app = cli.NewApp()
 	app.Name = "hcd"
-<<<<<<< HEAD
-	app.Usage = fmt.Sprintf("serve a chain to the web on localhost:<port> (defaults to %s)", defaultUIPort)
-	app.ArgsUsage = "holochain-name [port]"
-=======
 	app.Usage = fmt.Sprintf("serve a chain to the web on localhost:<ui-port> (defaults to %s)", defaultUIPort)
 	app.ArgsUsage = "holochain-name [ui-port]"
->>>>>>> 9ae6693a
 
 	app.Version = fmt.Sprintf("0.0.3 (holochain %s)", holo.VersionStr)
 
