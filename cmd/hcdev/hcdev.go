--- conflicted
+++ resolved
@@ -126,11 +126,7 @@
 		},
 		cli.StringFlag{
 			Name:        "DHTport",
-<<<<<<< HEAD
-			Usage:       "port to use for the DHT",
-=======
 			Usage:       fmt.Sprintf("port to use for the holochain DHT and node-to-node communication (defaut: %d)", holo.DefaultDHTPort),
->>>>>>> 9ae6693a
 			Destination: &dhtPort,
 		},
 		cli.BoolTFlag{
@@ -648,13 +644,8 @@
 		{
 			Name:      "web",
 			Aliases:   []string{"serve", "w"},
-<<<<<<< HEAD
-			ArgsUsage: "[port]",
-			Usage:     fmt.Sprintf("serve a chain to the web on localhost:<port> (defaults to %s)", defaultUIPort),
-=======
 			ArgsUsage: "[ui-port]",
 			Usage:     fmt.Sprintf("serve a chain to the web on localhost:<ui-port> (default: %s)", defaultUIPort),
->>>>>>> 9ae6693a
 			Action: func(c *cli.Context) error {
 				if err := appCheck(devPath); err != nil {
 					return cmd.MakeErrFromErr(c, err)
