package main

import (
	"bytes"
	"fmt"
	"io/ioutil"
	"os"
	"path/filepath"
	"testing"
	"time"

	"github.com/davecgh/go-spew/spew"
	holo "github.com/holochain/holochain-proto"
	"github.com/holochain/holochain-proto/cmd"
	. "github.com/smartystreets/goconvey/convey"
	"github.com/urfave/cli"
)

func TestSetupApp(t *testing.T) {
	app := setupApp()
	Convey("it should create the cli App", t, func() {
		So(app.Name, ShouldEqual, "hcdev")
	})
}

func TestDump(t *testing.T) {
	holo.InitializeHolochain()
	d, s, h := holo.PrepareTestChain("test")
	// port, _ := cmd.GetFreePort()
	defer holo.CleanupTestChain(h, d)
	app := setupApp()

	Convey("dump --chain should show chain entries as a human readable string", t, func() {
		out, err := runAppWithStdoutCapture(app, []string{"hcdev", "-no-nat-upnp", "-port=6001", "-execpath", s.Path, "-path", "test", "dump", "--chain"})

		So(err, ShouldBeNil)
		So(out, ShouldContainSubstring, "%dna:")
		So(out, ShouldContainSubstring, "%agent:")
	})

	Convey("dump --dht should show chain entries as a human readable string", t, func() {
		out, err := runAppWithStdoutCapture(app, []string{"hcdev", "-no-nat-upnp", "-port=6001", "-execpath", s.Path, "-path", "test", "dump", "--dht"})

		So(err, ShouldBeNil)
		So(out, ShouldContainSubstring, "DHT changes: 2")
		So(out, ShouldContainSubstring, "DHT entries:")
	})

	Convey("dump --chain --json should show chain entries as JSON string", t, func() {
		out, err := runAppWithStdoutCapture(app, []string{"hcdev", "-no-nat-upnp", "-port=6001", "-execpath", s.Path, "-path", "test", "dump", "--chain", "--json"})

		So(err, ShouldBeNil)
		So(out, ShouldContainSubstring, "{\n    \"%dna\": {")
		So(out, ShouldContainSubstring, ",\n    \"%agent\": {")
	})

	Convey("dump --dht --json should show chain entries as JSON string", t, func() {
		out, err := runAppWithStdoutCapture(app, []string{"hcdev", "-no-nat-upnp", "-port=6001", "-execpath", s.Path, "-path", "test", "dump", "--dht", "--json"})

		So(err, ShouldBeNil)
		So(out, ShouldContainSubstring, "\"dht_changes\": [")
		So(out, ShouldContainSubstring, "\"dht_entries\": [")
	})
}

func TestGoScenario_cliCommand(t *testing.T) {
	os.Setenv("HC_TESTING", "true")
	app := setupApp()

	testCommand := []string{"hcdev", "-debug", "scenario"}
	app.Run(testCommand)

	// collect information about the execution of the command
	mutableContext, lastRunContext = GetLastRunContext()

	Convey("run the scenario command", t, func() {
		if debug {
			fmt.Printf("HC: hcdev_test.go: TestGoScenarioCommand: mutableContext\n\n%v", spew.Sdump(mutableContext))
		}
		So(mutableContext.str["command"], ShouldEqual, "scenario")
	})
}

func Test_testScenarioWriteEnvironment(t *testing.T) {

}

func TestRunScenarioTest(t *testing.T) {
	app := setupApp()

	Convey("try to build holochain without actual source", t, func() {
		// fails because there is no holochain app here
		testCommand := []string{"hcdev", "-debug", "scenario"}
		err := app.Run(testCommand)
		// collect information about the execution of the command
		So(err, ShouldBeError)
	})

	tmpTestDir, app := setupTestingApp("foo")
	defer os.RemoveAll(tmpTestDir)

	Convey("run the scenario in the testing app", t, func() {

		execDir, err := cmd.MakeTmpDir("hcdev_scenariotest")
		So(err, ShouldBeNil)
		//defer os.RemoveAll(execDir)  // can't delete because this stuff runs in the background...

		// setupTestingApp moved us into the app so we just need to point to  a working directory for the test (execDir)
		testCommand := []string{"hcdev", "-path", tmpTestDir + "/foo", "-execpath", execDir, "scenario", "sampleScenario"}

		err = app.Run(testCommand)
		So(err, ShouldBeNil)

		// check that scenario directory is confirmed
		So(mutableContext.str["testScenarioName"], ShouldEqual, "sampleScenario")

		if debug {
			fmt.Printf("HC: hcdev_test.go: TestRunScenarioTest: mutableContext\n\n%v", spew.Sdump(mutableContext))
		}

	})

	//Convey("test incorrect user inputs", t, func() {
	//})
}

func TestInit(t *testing.T) {
	os.Setenv("HC_TESTING", "true")
	tmpTestDir, err := ioutil.TempDir("", "holochain.testing.hcdev")
	if err != nil {
		panic(err)
	}
	defer os.RemoveAll(tmpTestDir)

	err = os.Chdir(tmpTestDir)
	if err != nil {
		panic(err)
	}

	app := setupApp()
	Convey("'init foo' should create default files in 'foo' directory", t, func() {
		os.Args = []string{"hcdev", "init", "foo"}
		err = app.Run(os.Args)
		So(err, ShouldBeNil)
		So(cmd.IsFile(filepath.Join(tmpTestDir, "foo", "dna", "dna.json")), ShouldBeTrue)
		So(cmd.IsDir(tmpTestDir, holo.ChainDataDir), ShouldBeFalse)
	})

	Convey("'init bar --clone foo' should copy files from foo to bar", t, func() {
		p := filepath.Join(tmpTestDir, "foo", "ui", "foo.js")
		f, err := os.Create(p)
		if err != nil {
			panic(err)
		}
		defer f.Close()
		err = os.Chdir(tmpTestDir)
		if err != nil {
			panic(err)
		}

		os.Args = []string{"hcdev", "init", "-clone", "foo", "bar"}

		err = app.Run(os.Args)
		So(err, ShouldBeNil)
		So(cmd.IsFile(filepath.Join(tmpTestDir, "bar", "ui", "foo.js")), ShouldBeTrue)
		So(cmd.IsDir(tmpTestDir, holo.ChainDataDir), ShouldBeFalse)
	})

	Convey("'init bar --cloneExample=HoloWorld' should copy files from github", t, func() {
		err = os.Chdir(tmpTestDir)
		if err != nil {
			panic(err)
		}

		// it should clone with the same name as the repo
		os.Args = []string{"hcdev", "init", "-cloneExample=HoloWorld"}
		err = app.Run(os.Args)
		So(err, ShouldBeNil)
		So(cmd.IsFile(filepath.Join(tmpTestDir, "HoloWorld", "dna", "HoloWorld", "HoloWorld.js")), ShouldBeTrue)
		// or from a branch
		err = os.Chdir(tmpTestDir)
		if err != nil {
			panic(err)
		}
		os.Args = []string{"hcdev", "init", "-cloneExample=HoloWorld", "-fromDevelop", "HoloWorld2"}
		err = app.Run(os.Args)
		So(err, ShouldBeNil)
		So(cmd.IsFile(filepath.Join(tmpTestDir, "HoloWorld2", "dna", "HoloWorld", "HoloWorld.js")), ShouldBeTrue)

		// or with a specified name
		err = os.Chdir(tmpTestDir)
		if err != nil {
			panic(err)
		}
		os.Args = []string{"hcdev", "init", "-cloneExample=HoloWorld", "myHoloWorld"}
		err = app.Run(os.Args)
		So(err, ShouldBeNil)
		So(cmd.IsFile(filepath.Join(tmpTestDir, "myHoloWorld", "dna", "HoloWorld", "HoloWorld.js")), ShouldBeTrue)
		So(cmd.IsDir(tmpTestDir, holo.ChainDataDir), ShouldBeFalse)

		// but fail if the directory is already there
		err = os.Chdir(tmpTestDir)
		if err != nil {
			panic(err)
		}
		os.Args = []string{"hcdev", "init", "-cloneExample=HoloWorld"}
		err = app.Run(os.Args)
		So(err, ShouldNotBeNil)
		So(os.Getenv("HC_TESTING_EXITERR"), ShouldEqual, "1")
	})

	Convey("'init -test testingApp' should create the test app", t, func() {
		err = os.Chdir(tmpTestDir)
		if err != nil {
			panic(err)
		}

		os.Args = []string{"hcdev", "init", "-test", "testingApp"}

		err = app.Run(os.Args)
		So(err, ShouldBeNil)
		So(cmd.IsFile(filepath.Join(tmpTestDir, "testingApp", "dna", "jsSampleZome", "jsSampleZome.js")), ShouldBeTrue)
		So(cmd.IsDir(tmpTestDir, holo.ChainDataDir), ShouldBeFalse)
	})

}

func TestPackage(t *testing.T) {
	app := setupApp()
	tmpTestDir, app := setupTestingApp("foo")
	defer os.RemoveAll(tmpTestDir)
	Convey("'package' should print a appPackage file to stdout", t, func() {
		appPackage, err := cmd.RunAppWithStdoutCapture(app, []string{"hcdev", "package"}, 2*time.Second)
		So(err, ShouldBeNil)
		So(appPackage, ShouldContainSubstring, fmt.Sprintf(`"Version": "%s"`, holo.AppPackageVersion))
	})
	app = setupApp()
	d := holo.SetupTestDir()
	defer os.RemoveAll(d)
	Convey("'package' should output an appPackage file to a file", t, func() {
		cmd.RunAppWithStdoutCapture(app, []string{"hcdev", "package", filepath.Join(d, "scaff.json")}, 2*time.Second)
		appPackage, err := holo.ReadFile(d, "scaff.json")
		So(err, ShouldBeNil)
		So(string(appPackage), ShouldContainSubstring, fmt.Sprintf(`"Version": "%s"`, holo.AppPackageVersion))

	})
}

func TestWeb(t *testing.T) {
	os.Setenv("HC_TESTING", "true")
	tmpTestDir, app := setupTestingApp("foo")
	defer os.RemoveAll(tmpTestDir)

	os.Unsetenv("HCLOG_DHT_ENABLE")
	os.Unsetenv("HCLOG_GOSSIP_ENABLE")
	os.Unsetenv("HCLOG_DEBUG_ENABLE")

	Convey("'web' should run a webserver", t, func() {
		out, err := cmd.RunAppWithStdoutCapture(app, []string{"hcdev", "-no-nat-upnp", "web"}, 5*time.Second)
		So(err, ShouldBeNil)
		So(out, ShouldContainSubstring, "on port:4141")
		So(out, ShouldContainSubstring, "Serving holochain with DNA hash:")
		// it should include app level debug but not holochain debug
		So(out, ShouldContainSubstring, "running zyZome genesis")
		So(out, ShouldNotContainSubstring, "NewEntry of %dna added as: Qm")
	})
	app = setupApp()

	Convey("'web -debug' should run a webserver and include holochain debug info", t, func() {
		out, err := cmd.RunAppWithStdoutCapture(app, []string{"hcdev", "-debug", "-no-nat-upnp", "web", "4142"}, 5*time.Second)
		So(err, ShouldBeNil)
		So(out, ShouldContainSubstring, "running zyZome genesis")
		So(out, ShouldContainSubstring, "NewEntry of %dna added as: Qm")
	})
	app = setupApp()

	Convey("'web' not in an app directory should produce error", t, func() {
		out, err := cmd.RunAppWithStdoutCapture(app, []string{"hcdev", "-path", tmpTestDir, "web"}, 1*time.Second)
		So(err, ShouldBeError)
		So(out, ShouldContainSubstring, "doesn't look like a holochain app")
	})
}

func TestIdenity(t *testing.T) {
	os.Setenv("HC_TESTING", "true")
	tmpTestDir, app := setupTestingApp("foo")
	defer os.RemoveAll(tmpTestDir)
	Convey("it should create default from users config", t, func() {
		host, _ := os.Hostname()
		So(getIdentity("", ""), ShouldEqual, sysUser.Username+"@"+host)
	})
	Convey("it should use params", t, func() {
		So(getIdentity("foo", "bar"), ShouldEqual, "foo@bar")
	})
	Convey("verbose should show the identity and nodeid", t, func() {
		out, err := cmd.RunAppWithStdoutCapture(app, []string{"hcdev", "-agentID=foo", "-serverID=bar", "-verbose", "web"}, 1*time.Second)
		So(err, ShouldBeNil)
		So(out, ShouldContainSubstring, "Identity: foo")
		So(out, ShouldContainSubstring, "NodeID: QmNQq6JDkxoYFzWVi5C4fVQ47zbFpUDiRg2AF8XE6CDDow")
	})
}

<<<<<<< HEAD
func TestDump(t *testing.T) {
	Convey("create an app dna", t, func() {
		tmpTestDir, app := setupTestingApp("foo")
		defer os.RemoveAll(tmpTestDir)

		port, err := cmd.GetFreePort()
		So(err, ShouldBeNil)

		portArgument := strconv.Itoa(port)
		_, err = cmd.RunAppWithStdoutCapture(app, []string{"hcdev", "-no-nat-upnp", "web", portArgument}, 1*time.Second)

		So(err, ShouldBeNil)

		Convey("dump --chain should show chain entries as a human readable string", func() {
			out, err := cmd.RunAppWithStdoutCapture(app, []string{"hcdev", "-path", tmpTestDir + "/foo", "dump", "--chain"}, 1*time.Second)

			So(err, ShouldBeNil)
			So(out, ShouldContainSubstring, "%dna:")
			So(out, ShouldContainSubstring, "%agent:")
		})

		Convey("dump --dht should show chain entries as a human readable string", func() {
			out, err := cmd.RunAppWithStdoutCapture(app, []string{"hcdev", "-path", tmpTestDir + "/foo", "dump", "--dht"}, 1*time.Second)

			So(err, ShouldBeNil)
			So(out, ShouldContainSubstring, "DHT changes: 2")
			So(out, ShouldContainSubstring, "DHT entries:")
		})

		Convey("dump --chain --json should show chain entries as JSON string", func() {
			out, err := cmd.RunAppWithStdoutCapture(app, []string{"hcdev", "-path", tmpTestDir + "/foo", "dump", "--chain", "--json"}, 1*time.Second)

			So(err, ShouldBeNil)
			So(out, ShouldContainSubstring, "{\n    \"%dna\": {")
			So(out, ShouldContainSubstring, ",\n    \"%agent\": {")
		})

		Convey("dump --dht --json should show chain entries as JSON string", func() {
			out, err := cmd.RunAppWithStdoutCapture(app, []string{"hcdev", "-path", tmpTestDir + "/foo", "dump", "--dht", "--json"}, 1*time.Second)

			So(err, ShouldBeNil)
			So(out, ShouldContainSubstring, "\"dht_changes\": [")
			So(out, ShouldContainSubstring, "\"dht_entries\": [")
		})
	})
}

func TestBridging(t *testing.T) {
	os.Setenv("HC_TESTING", "true")
	tmpTestDir, app := setupTestingApp("foo", "bar")
	defer os.RemoveAll(tmpTestDir)

	// bridging to ourselves for this test, so write out a bridgeSpecFile to use
	bridgeSourceDir := filepath.Join(tmpTestDir, "bar")
	data := []BridgeSpec{BridgeSpec{Path: bridgeSourceDir, Side: holo.BridgeTo, BridgeZome: "jsSampleZome", BridgeGenesisDataTo: "some data 314"}}
	var b bytes.Buffer
	err := holo.Encode(&b, "json", data)

=======
func setupTestingApp(name string) (string, *cli.App) {
	tmpTestDir, err := ioutil.TempDir("", "holochain.testing.hcdev")
>>>>>>> a93aeeb4
	if err != nil {
		panic(err)
	}
	if err := holo.WriteFile(b.Bytes(), tmpTestDir, "specs.json"); err != nil {
		panic(err)
	}

	Convey("bridgeSpecsFile path should setup bridging", t, func() {
		out, err := cmd.RunAppWithStdoutCapture(app, []string{"hcdev", "-bridgeSpecs", filepath.Join(tmpTestDir, "specs.json"), "-no-nat-upnp", "web"}, 5*time.Second)
		So(err, ShouldBeNil)
		//So(out, ShouldContainSubstring, fmt.Sprintf("bridging to %s using zome: jsSampleZome", bridgeSourceDir))
		So(out, ShouldContainSubstring, fmt.Sprintf("Copying bridge chain bar to:"))
		So(out, ShouldContainSubstring, fmt.Sprintf("bridge genesis to-- other side is:")) // getting the DNA is a pain so skip it.
		So(out, ShouldContainSubstring, fmt.Sprintf("bridging data:some data 314"))
	})
}

func setupTestingApp(names ...string) (string, *cli.App) {
	tmpTestDir, err := ioutil.TempDir("", "holochain.testing.hcdev")
	if err != nil {
		panic(err)
	}

	app := setupApp()

	for _, name := range names {
		_setupTestingApp(name, app, tmpTestDir)
	}

	err = os.Chdir(filepath.Join(tmpTestDir, names[0]))
	if err != nil {
		panic(err)
	}
	return tmpTestDir, app
}

func _setupTestingApp(name string, app *cli.App, tmpTestDir string) {
	err := os.Chdir(tmpTestDir)
	if err != nil {
		panic(err)
	}

	os.Args = []string{"hcdev", "init", "-test", name}
	err = app.Run(os.Args)
	if err != nil {
		panic(err)
	}

	// cleanup env flags set
	os.Unsetenv("HOLOCHAINCONFIG_ENABLENATUPNP")
	os.Unsetenv("HOLOCHAINCONFIG_BOOTSTRAP")
	os.Unsetenv("HOLOCHAINCONFIG_ENABLEMDNS")
<<<<<<< HEAD
=======

	err = os.Chdir(filepath.Join(tmpTestDir, name))
	if err != nil {
		panic(err)
	}
	return tmpTestDir, app
}

func runAppWithStdoutCapture(app *cli.App, args []string) (out string, err error) {
	return cmd.RunAppWithStdoutCapture(app, args, time.Second*5)
>>>>>>> a93aeeb4
}<|MERGE_RESOLUTION|>--- conflicted
+++ resolved
@@ -300,54 +300,6 @@
 	})
 }
 
-<<<<<<< HEAD
-func TestDump(t *testing.T) {
-	Convey("create an app dna", t, func() {
-		tmpTestDir, app := setupTestingApp("foo")
-		defer os.RemoveAll(tmpTestDir)
-
-		port, err := cmd.GetFreePort()
-		So(err, ShouldBeNil)
-
-		portArgument := strconv.Itoa(port)
-		_, err = cmd.RunAppWithStdoutCapture(app, []string{"hcdev", "-no-nat-upnp", "web", portArgument}, 1*time.Second)
-
-		So(err, ShouldBeNil)
-
-		Convey("dump --chain should show chain entries as a human readable string", func() {
-			out, err := cmd.RunAppWithStdoutCapture(app, []string{"hcdev", "-path", tmpTestDir + "/foo", "dump", "--chain"}, 1*time.Second)
-
-			So(err, ShouldBeNil)
-			So(out, ShouldContainSubstring, "%dna:")
-			So(out, ShouldContainSubstring, "%agent:")
-		})
-
-		Convey("dump --dht should show chain entries as a human readable string", func() {
-			out, err := cmd.RunAppWithStdoutCapture(app, []string{"hcdev", "-path", tmpTestDir + "/foo", "dump", "--dht"}, 1*time.Second)
-
-			So(err, ShouldBeNil)
-			So(out, ShouldContainSubstring, "DHT changes: 2")
-			So(out, ShouldContainSubstring, "DHT entries:")
-		})
-
-		Convey("dump --chain --json should show chain entries as JSON string", func() {
-			out, err := cmd.RunAppWithStdoutCapture(app, []string{"hcdev", "-path", tmpTestDir + "/foo", "dump", "--chain", "--json"}, 1*time.Second)
-
-			So(err, ShouldBeNil)
-			So(out, ShouldContainSubstring, "{\n    \"%dna\": {")
-			So(out, ShouldContainSubstring, ",\n    \"%agent\": {")
-		})
-
-		Convey("dump --dht --json should show chain entries as JSON string", func() {
-			out, err := cmd.RunAppWithStdoutCapture(app, []string{"hcdev", "-path", tmpTestDir + "/foo", "dump", "--dht", "--json"}, 1*time.Second)
-
-			So(err, ShouldBeNil)
-			So(out, ShouldContainSubstring, "\"dht_changes\": [")
-			So(out, ShouldContainSubstring, "\"dht_entries\": [")
-		})
-	})
-}
-
 func TestBridging(t *testing.T) {
 	os.Setenv("HC_TESTING", "true")
 	tmpTestDir, app := setupTestingApp("foo", "bar")
@@ -359,10 +311,6 @@
 	var b bytes.Buffer
 	err := holo.Encode(&b, "json", data)
 
-=======
-func setupTestingApp(name string) (string, *cli.App) {
-	tmpTestDir, err := ioutil.TempDir("", "holochain.testing.hcdev")
->>>>>>> a93aeeb4
 	if err != nil {
 		panic(err)
 	}
@@ -415,17 +363,8 @@
 	os.Unsetenv("HOLOCHAINCONFIG_ENABLENATUPNP")
 	os.Unsetenv("HOLOCHAINCONFIG_BOOTSTRAP")
 	os.Unsetenv("HOLOCHAINCONFIG_ENABLEMDNS")
-<<<<<<< HEAD
-=======
-
-	err = os.Chdir(filepath.Join(tmpTestDir, name))
-	if err != nil {
-		panic(err)
-	}
-	return tmpTestDir, app
 }
 
 func runAppWithStdoutCapture(app *cli.App, args []string) (out string, err error) {
 	return cmd.RunAppWithStdoutCapture(app, args, time.Second*5)
->>>>>>> a93aeeb4
 }